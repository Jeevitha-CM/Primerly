--- conflicted
+++ resolved
@@ -12,11 +12,7 @@
 Website: https://www.biovagon.org/
 """
 
-<<<<<<< HEAD
 from flask import Flask, render_template, request, jsonify, send_file, redirect, url_for
-=======
-from flask import Flask, render_template, request, jsonify, send_file, redirect
->>>>>>> 63575f19
 from Bio import Entrez
 from Bio.Seq import Seq
 import primer3
@@ -25,10 +21,7 @@
 import re
 from datetime import datetime
 from collections import defaultdict
-<<<<<<< HEAD
 import uuid
-=======
->>>>>>> 63575f19
 
 # Application metadata
 __version__ = "1.0.0"
@@ -679,14 +672,11 @@
     custom_start = data.get('custom_start')
     custom_end = data.get('custom_end')
     
-<<<<<<< HEAD
     # Always define these, even if not used
     orf_info = None
     utr_info = None
     individual_highlighted_sequences = []
 
-=======
->>>>>>> 63575f19
     # For qPCR, always use 3' UTR as target region
     if experiment_type == 'qpcr':
         target_region = '3utr'
@@ -715,18 +705,18 @@
     if isinstance(processed_sequence, tuple):
         return jsonify({'error': processed_sequence[1]})
     
-    if len(processed_sequence) < 50:
+    if processed_sequence and len(processed_sequence) < 50:
         return jsonify({'error': 'Sequence too short. Please provide at least 50 nucleotides.'})
     
     try:
         # Configure primer3 parameters based on experiment type and target region
         if experiment_type == 'qpcr':
             # qPCR parameters: always target 3' UTR with small amplicons (<200 bp)
-            if orf_info:
+            if orf_info and isinstance(orf_info, dict):
                 # For 3' UTR qPCR, design primers to cover the 3' UTR region
-                utr_length = orf_info['length']
-                utr_start = orf_info['start']
-                utr_end = orf_info['end']
+                utr_length = orf_info.get('length', 0)
+                utr_start = orf_info.get('start', 0)
+                utr_end = orf_info.get('end', 0)
                 
                 # qPCR: smaller amplicons for efficiency, cover 50-80% of UTR
                 min_product_size = int(utr_length * 0.50)  # At least 50% of UTR
@@ -834,11 +824,11 @@
                     'PRIMER_LEFT_INPUT': [0, 100],  # Forward primer in first 100bp
                     'PRIMER_RIGHT_INPUT': [sequence_length-100, sequence_length]  # Reverse primer in last 100bp
                 }
-            elif target_region == 'cds' and orf_info:
+            elif target_region == 'cds' and orf_info and isinstance(orf_info, dict):
                 # For CDS standard PCR, ensure primers cover the entire ORF
-                orf_length = orf_info['length']
-                orf_start = orf_info['start']
-                orf_end = orf_info['end']
+                orf_length = orf_info.get('length', 0)
+                orf_start = orf_info.get('start', 0)
+                orf_end = orf_info.get('end', 0)
                 
                 # Product size must be larger than ORF length and contain the entire ORF
                 min_product_size = orf_length  # At least the same as ORF length
@@ -866,11 +856,11 @@
                     'PRIMER_MAX_GC': 80.0,
                     'PRIMER_PRODUCT_SIZE_RANGE': [[min_product_size, max_product_size]]
                 }
-            elif target_region == '3utr' and orf_info:
+            elif target_region == '3utr' and orf_info and isinstance(orf_info, dict):
                 # For 3' UTR standard PCR, design primers to cover the 3' UTR region
-                utr_length = orf_info['length']
-                utr_start = orf_info['start']
-                utr_end = orf_info['end']
+                utr_length = orf_info.get('length', 0)
+                utr_start = orf_info.get('start', 0)
+                utr_end = orf_info.get('end', 0)
                 
                 # Product size should cover most of the 3' UTR (80-95% coverage)
                 min_product_size = int(utr_length * 0.70)  # At least 70% of UTR
@@ -1262,7 +1252,6 @@
         if target_region == 'full_gene':
             top_primers.sort(key=lambda x: x['score'], reverse=True)
         
-<<<<<<< HEAD
         # Store everything
         result_id = str(uuid.uuid4())
         result_store[result_id] = {
@@ -1277,21 +1266,6 @@
         }
         # Redirect to result page with short ID
         return jsonify({'redirect': f'/result/{result_id}'})
-=======
-        # Redirect to results page with data
-        import json
-        import urllib.parse
-        primers_json = urllib.parse.quote(json.dumps(top_primers))
-        sequence_json = urllib.parse.quote(processed_sequence)
-        original_sequence_json = urllib.parse.quote(sequence)
-        
-        # Add ORF information if available
-        orf_json = urllib.parse.quote(json.dumps(orf_info)) if orf_info else ""
-        
-        return jsonify({
-            'redirect': f'/results?primers={primers_json}&sequence_length={len(processed_sequence)}&experiment_type={experiment_type}&sequence={sequence_json}&original_sequence={original_sequence_json}&orf_info={orf_json}&mode={mode}'
-        })
->>>>>>> 63575f19
         
     except Exception as e:
         return jsonify({'error': f'Error designing primers: {str(e)}'})
@@ -1444,7 +1418,6 @@
     """Display primer design theory and educational content"""
     return render_template('learn.html')
 
-<<<<<<< HEAD
 @app.route('/result/<result_id>')
 def show_results(result_id):
     data = result_store.get(result_id)
@@ -1461,8 +1434,6 @@
         individual_highlighted_sequences=data.get('individual_highlighted_sequences')
     )
 
-=======
->>>>>>> 63575f19
 import os
 
 if __name__ == '__main__':
